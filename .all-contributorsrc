{
  "files": [
    "README.md"
  ],
  "imageSize": 100,
  "commit": false,
  "contributors": [
    {
      "login": "shrike71",
      "name": "shrike71",
      "avatar_url": "https://avatars.githubusercontent.com/u/748514?v=4",
      "profile": "https://github.com/shrike71",
      "contributions": [
        "bug",
        "ideas"
      ]
    },
    {
      "login": "trisongz",
      "name": "trisongz",
      "avatar_url": "https://avatars.githubusercontent.com/u/4735784?v=4",
      "profile": "https://growthengineai.com",
      "contributions": [
        "example",
        "ideas"
      ]
    },
    {
      "login": "davidbrochart",
      "name": "David Brochart",
      "avatar_url": "https://avatars.githubusercontent.com/u/4711805?v=4",
      "profile": "https://github.com/davidbrochart",
      "contributions": [
        "doc",
        "code"
      ]
    },
    {
      "login": "paolodina",
      "name": "Paolo Dina",
      "avatar_url": "https://avatars.githubusercontent.com/u/1157401?v=4",
      "profile": "https://github.com/paolodina",
      "contributions": [
        "bug"
      ]
    },
    {
      "login": "duber000",
      "name": "duber000",
      "avatar_url": "https://avatars.githubusercontent.com/u/12467861?v=4",
      "profile": "https://github.com/duber000",
      "contributions": [
        "code"
      ]
    },
    {
      "login": "danilopolani",
      "name": "Danilo Polani",
      "avatar_url": "https://avatars.githubusercontent.com/u/6277291?v=4",
      "profile": "https://theraloss.com",
      "contributions": [
        "translation"
      ]
    },
    {
      "login": "ChuckMoe",
      "name": "Moritz",
      "avatar_url": "https://avatars.githubusercontent.com/u/25569291?v=4",
      "profile": "https://github.com/ChuckMoe",
      "contributions": [
        "translation"
      ]
    },
    {
      "login": "plpsanchez",
      "name": "plpsanchez",
      "avatar_url": "https://avatars.githubusercontent.com/u/45295173?v=4",
      "profile": "https://github.com/plpsanchez",
      "contributions": [
        "translation"
      ]
    },
    {
      "login": "WilliamMayor",
      "name": "William Mayor",
      "avatar_url": "https://avatars.githubusercontent.com/u/403126?v=4",
      "profile": "https://github.com/WilliamMayor",
      "contributions": [
        "code"
      ]
    },
    {
      "login": "ruipoliveira",
      "name": "Rui Oliveira",
      "avatar_url": "https://avatars.githubusercontent.com/u/10942886?v=4",
      "profile": "http://ruipoliveira.github.io/",
      "contributions": [
        "translation",
        "code"
      ]
    },
    {
      "login": "JimScope",
      "name": "Jimmy Angel Pérez Díaz",
      "avatar_url": "https://avatars.githubusercontent.com/u/27647007?v=4",
      "profile": "https://jimscope.is-a.dev",
      "contributions": [
        "translation"
      ]
    },
    {
      "login": "michaldev",
      "name": "Michał Rosiak",
      "avatar_url": "https://avatars.githubusercontent.com/u/5132385?v=4",
      "profile": "https://pasteman.dev/",
      "contributions": [
        "translation"
      ]
    },
    {
<<<<<<< HEAD
      "login": "olimcc",
      "name": "olimcc",
      "avatar_url": "https://avatars.githubusercontent.com/u/842983?v=4",
      "profile": "http://www.olimcc.com",
=======
      "login": "jhamman",
      "name": "Joe Hamman",
      "avatar_url": "https://avatars.githubusercontent.com/u/2443309?v=4",
      "profile": "http://joehamman.com",
>>>>>>> 9b499c65
      "contributions": [
        "security"
      ]
    }
  ],
  "contributorsPerLine": 7,
  "projectName": "fief",
  "projectOwner": "fief-dev",
  "repoType": "github",
  "repoHost": "https://github.com",
  "skipCi": true,
  "commitConvention": "angular"
}<|MERGE_RESOLUTION|>--- conflicted
+++ resolved
@@ -118,17 +118,19 @@
       ]
     },
     {
-<<<<<<< HEAD
       "login": "olimcc",
       "name": "olimcc",
       "avatar_url": "https://avatars.githubusercontent.com/u/842983?v=4",
       "profile": "http://www.olimcc.com",
-=======
+      "contributions": [
+        "security"
+      ]
+    },
+    {
       "login": "jhamman",
       "name": "Joe Hamman",
       "avatar_url": "https://avatars.githubusercontent.com/u/2443309?v=4",
       "profile": "http://joehamman.com",
->>>>>>> 9b499c65
       "contributions": [
         "security"
       ]
