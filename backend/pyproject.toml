[tool.mypy]
plugins = "sqlalchemy.ext.mypy.plugin"

[[tool.mypy.overrides]]
module = "furl.*"
ignore_missing_imports = true

[[tool.mypy.overrides]]
module = "jwcrypto.*"
ignore_missing_imports = true

[[tool.mypy.overrides]]
module = "uvicorn"
ignore_missing_imports = true

[[tool.mypy.overrides]]
module = "uvicorn.logging.*"
ignore_missing_imports = true

[[tool.mypy.overrides]]
module = "babel.*"
ignore_missing_imports = true

[[tool.mypy.overrides]]
module = "postmarker.*"
ignore_missing_imports = true

[[tool.mypy.overrides]]
module = "dramatiq.*"
ignore_missing_imports = true

[[tool.mypy.overrides]]
module = "passlib.*"
ignore_missing_imports = true

[[tool.mypy.overrides]]
module = "asyncpg.*"
ignore_missing_imports = true

[[tool.mypy.overrides]]
module = "pymysql.*"
ignore_missing_imports = true

[[tool.mypy.overrides]]
module = "pycountry.*"
ignore_missing_imports = true

[tool.isort]
profile = "black"

[tool.coverage.run]
concurrency = ["thread", "gevent"]
omit = ["fief/alembic/*"]

[tool.pytest.ini_options]
markers = ["test_data", "workspace_host", "access_token", "authenticated_admin"]
asyncio_mode = "auto"

[build-system]
requires = ["flit_core >=3.2,<4"]
build-backend = "flit_core.buildapi"

[tool.flit.module]
name = "fief"

[project]
name = "fief-server"
authors = [
  { name = "François Voron", email = "contact@fief.dev" }
]
description = "Users and authentication management SaaS"
classifiers = [
    "Intended Audience :: Developers",
    "Programming Language :: Python :: 3.10",
    "Programming Language :: Python :: 3 :: Only",
]
dynamic = ["version"]
requires-python = ">=3.10"
dependencies = [
    "aiomysql ==0.1.0",
    "aiosqlite ==0.17.0",
    "alembic ==1.7.7",
    "argon2_cffi ==21.3.0",
    "asyncpg ==0.25.0",
    "Babel ==2.9.1",
    "dramatiq[redis] ==1.12.3",
    "fastapi ==0.75.1",
<<<<<<< HEAD
    "fastapi-users[sqlalchemy] ==10.0.1",
    "fief-client ==0.8.0",
=======
    "fastapi-users[sqlalchemy2] ==9.3.0",
    "fief-client ==0.9.0",
>>>>>>> 7ee2cc2e
    "furl ==2.1.3",
    "greenlet==1.1.2",
    "gunicorn ==20.1.0",
    "Jinja2 ==3.0.3",
<<<<<<< HEAD
    "jwcrypto ==1.0",
    "phonenumbers >=8.12.48,<8.13",
=======
    "jwcrypto ==1.2",
>>>>>>> 7ee2cc2e
    "postmarker ==1.0",
    "psycopg2 ==2.9.3",
    "pycountry >=22.3.5,<22.4",
    "pydantic[dotenv] ==1.9.0",
    "python-slugify ==6.1.1",
    "pytz ==2022.1",
    "rich <11.0.0,>=10.14.0",  # Needed for the CLI. FIXME: Not latest version because Tryceratops is pinned to an old version.
    "sentry-sdk ==1.5.12",
    "sqlalchemy[mypy] ==1.4.36",
    "typer ==0.4.1",
    "uvicorn[standard]==0.17.6",
]

[project.optional-dependencies]
dev = [
  "asgi-lifespan",
  "black",
  "bumpversion",
  "coverage[toml]",
  "flit",
  "gevent",
  "httpx",
  "isort",
  "mypy",
  "pytest",
  "pytest-cov",
  "pytest-asyncio",
  "pytest-mock",
  "sqlalchemy-utils",
  "tryceratops",
  "types-python-slugify",
  "types-pytz",
]

[project.scripts]
fief = "fief.cli:app"

[project.urls]
Documentation = "https://docs.fief.dev"

[tool.flit.sdist]
include = ["fief/static", "fief/locale"]
exclude = ["fief_cloud", "tests"]<|MERGE_RESOLUTION|>--- conflicted
+++ resolved
@@ -85,23 +85,14 @@
     "Babel ==2.9.1",
     "dramatiq[redis] ==1.12.3",
     "fastapi ==0.75.1",
-<<<<<<< HEAD
     "fastapi-users[sqlalchemy] ==10.0.1",
-    "fief-client ==0.8.0",
-=======
-    "fastapi-users[sqlalchemy2] ==9.3.0",
     "fief-client ==0.9.0",
->>>>>>> 7ee2cc2e
     "furl ==2.1.3",
     "greenlet==1.1.2",
     "gunicorn ==20.1.0",
     "Jinja2 ==3.0.3",
-<<<<<<< HEAD
-    "jwcrypto ==1.0",
+    "jwcrypto ==1.2",
     "phonenumbers >=8.12.48,<8.13",
-=======
-    "jwcrypto ==1.2",
->>>>>>> 7ee2cc2e
     "postmarker ==1.0",
     "psycopg2 ==2.9.3",
     "pycountry >=22.3.5,<22.4",
