set dotenv-load := false

default:
  @just --list

install:
  python -m pip install --upgrade pip
  pip install hatch
  hatch env create

lint:
	hatch run lint

<<<<<<< HEAD
test args="--cov fief/ --cov-report=term-missing" $UNIT_TESTS="1": start-db
  pytest {{args}}
=======
test $UNIT_TESTS="1": start-db
  hatch run test
>>>>>>> 79730514

add-translation language:
  mkdir -p fief/locale/{{language}}/LC_MESSAGES
  touch fief/locale/{{language}}/LC_MESSAGES/messages.po
  just update-translations

update-translations:
  pybabel extract --mapping babel.cfg --output-file=fief/locale/messages.pot .
  pybabel update --domain=messages --input-file=fief/locale/messages.pot --output-dir=fief/locale

compile-translations:
  pybabel compile --domain=messages --directory=fief/locale

build-css:
  npm run build:css

create-db:
	docker volume create fief-dev-db
	docker run -p 5432:5432 --name fief-dev-db -e PGDATA=/var/lib/postgresql/data/pgdata -e POSTGRES_USER=fief -e POSTGRES_PASSWORD=fiefpassword -v fief-dev-db:/var/lib/postgresql/data -d postgres:alpine

start-db:
  docker start fief-dev-db

stop-db:
  docker rm -f fief-dev-db

start-mysql-db:
  docker run --rm -d --name fief-dev-mysql-db -p 3306:3306 -e MARIADB_USER=fief -e MARIADB_PASSWORD=fiefpassword -e MARIADB_DATABASE=fief -e MARIADB_ROOT_PASSWORD=fiefpassword mariadb:latest

stop-mysql-db:
  docker rm -f fief-dev-mysql-db

create-redis:
  docker run -d -p 6379:6379 --name fief-dev-redis redis:alpine

start-redis:
  docker start fief-dev-redis

stop-redis:
  docker rm -f fief-dev-redis

revision-main message: start-db
  alembic -c fief/alembic.ini -n main revision --autogenerate -m "{{message}}"

migrate-main: start-db
  alembic -c fief/alembic.ini -n main upgrade head

revision-workspace message: start-db
  alembic -c fief/alembic.ini -n workspace revision --autogenerate -m "{{message}}"

migrate-workspace: start-db
  alembic -c fief/alembic.ini -n workspace upgrade head

start-server app="fief.app:app": start-db start-redis compile-translations build-css
  uvicorn --host 0.0.0.0 --port 8000 {{app}}

start-server-watch app="fief.app:app":
  watchexec -r --exts po,py,html -- just start-server {{app}}

start-worker: start-db start-redis
  dramatiq fief.worker -p 1 -t 1 -f fief.scheduler:schedule<|MERGE_RESOLUTION|>--- conflicted
+++ resolved
@@ -11,13 +11,8 @@
 lint:
 	hatch run lint
 
-<<<<<<< HEAD
-test args="--cov fief/ --cov-report=term-missing" $UNIT_TESTS="1": start-db
-  pytest {{args}}
-=======
 test $UNIT_TESTS="1": start-db
   hatch run test
->>>>>>> 79730514
 
 add-translation language:
   mkdir -p fief/locale/{{language}}/LC_MESSAGES
