--- conflicted
+++ resolved
@@ -7,13 +7,8 @@
 
 from fief.crypto.token import get_token_hash
 from fief.db import AsyncSession
-<<<<<<< HEAD
-from fief.models import Workspace
+from fief.models import UserField, UserFieldType, Workspace
 from fief.repositories import SessionTokenRepository, UserRepository
-=======
-from fief.managers import SessionTokenManager, UserManager
-from fief.models import UserField, UserFieldType, Workspace
->>>>>>> 824cb628
 from fief.settings import settings
 from fief.tasks import on_after_register
 from tests.data import TestData
